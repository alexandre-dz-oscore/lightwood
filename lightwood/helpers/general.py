--- conflicted
+++ resolved
@@ -52,12 +52,8 @@
         predictions: List[List[Union[int, float]]],
         **kwargs
 ) -> float:
-<<<<<<< HEAD
-=======
-
     # @TODO: ideally MASE here
     base_acc_fn = kwargs.get('base_acc_fn', lambda t, p: max(0, r2_score(t, p)))
->>>>>>> 0d10aa9a
     aggregate = 0
 
     for i in range(len(predictions)):
