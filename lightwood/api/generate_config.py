--- conflicted
+++ resolved
@@ -62,21 +62,11 @@
 
     # @TODO: Only import the minimal amount of things we need
     lightwood_config.imports = [
-<<<<<<< HEAD
-        'from lightwood.model import LightGBM',
+        'from lightwood.model import LightGBMMixer',
         'from lightwood.model import Nn',
         'from lightwood.ensemble import BestOf',
         'from lightwood.data import cleaner',
         'from lightwood.data import splitter'
-=======
-        'from lightwood.model import LightGBMMixer'
-        ,'from lightwood.model import Nn'
-        ,'from lightwood.ensemble import BestOf'
-        ,'from lightwood.data import cleaner'
-        ,'from lightwood.data import splitter'
-        # Add back when analysis works
-        #,'from lightwood.analysis import model_analyzer'
->>>>>>> 79a8eede
     ]
 
     for feature in lightwood_config.features.values():
