--- conflicted
+++ resolved
@@ -266,18 +266,10 @@
         accuracy_functions = ['r2_score']
     elif output_dtype in [dtype.categorical, dtype.tags, dtype.binary]:
         accuracy_functions = ['balanced_accuracy_score']
-<<<<<<< HEAD
-    elif output_dtype in [dtype.array]:
+    elif output_dtype in (dtype.array, dtype.tsarray):
         accuracy_functions = ['evaluate_array_accuracy']
     else:
         raise Exception(f'Please specify a custom accuracy function for output type {output_dtype}')
-=======
-    elif list(outputs.values())[0].data_dtype in (dtype.array, dtype.tsarray):
-        accuracy_functions = ['evaluate_array_accuracy']
-    else:
-        data_dtype = list(outputs.values())[0].data_dtype
-        raise Exception(f'Please specify a custom accuracy function for output type {data_dtype}')
->>>>>>> 54170c68
 
     if problem_definition.time_aim is None and (
             problem_definition.seconds_per_mixer is None or problem_definition.seconds_per_encoder is None):
