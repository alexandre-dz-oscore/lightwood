--- conflicted
+++ resolved
@@ -386,23 +386,10 @@
     # If the user specified one or more subfields in a field that's a list
     # Populate them with implicit arguments form the implicit values from that subfield
     elif isinstance(field, list) and isinstance(implicit_value, list):
-<<<<<<< HEAD
         for i in range(len(field)):
             sub_field_implicit = [x for x in implicit_value if x['module'] == field[i]['module']]
-            args = eval(field[i]['module']).__code__.co_varnames
-            for arg in args:
-                if 'args' not in field[i]:
-                    field[i]['args'] = sub_field_implicit['args']
-                else:
-                    if arg not in field[i]['args']:
-                        if arg in sub_field_implicit['args']:
-                            field[i]['args'][arg] = sub_field_implicit['args'][arg]
+            field[i] = merge_implicit_values(field[i], sub_field_implicit)
     # If the user specified the field, add implicit arguments which we didn't specify
-=======
-        field = [merge_implicit_values(f, v) for f, v in zip(field, implicit_value)]
-        implicit_value.extend(field)
-        field = implicit_value
->>>>>>> 5aa800ae
     else:
         field = merge_implicit_values(field, implicit_value)
     json_ai.__setattr__(field_name, field)
