import logging
import traceback
import time

import dill
import pandas
import numpy as np
import torch

from lightwood.api.data_source import DataSource
from lightwood.data_schemas.predictor_config import predictor_config_schema
from lightwood.config.config import CONFIG
from lightwood.mixers.nn.nn import NnMixer
from lightwood.mixers.boost.boost import BoostMixer
from sklearn.metrics import accuracy_score, r2_score
from lightwood.constants.lightwood import COLUMN_DATA_TYPES


class Predictor:

    def __init__(self, config=None, output=None, load_from_path=None):
        """
        Start a predictor pass the

        :param config: a predictor definition object (can be a dictionary or a PredictorDefinition object)
        :param output: the columns you want to predict, ludwig will try to generate a config
        :param load_from_path: The path to load the predictor from
        :type config: dictionary
        """

        if load_from_path is not None:
            pickle_in = open(load_from_path, "rb")
            self_dict = dill.load(pickle_in)
            pickle_in.close()
            self.__dict__ = self_dict
            self.convert_to_device()
            return

        if output is None and config is None:
            raise ValueError('You must give one argument to the Predictor constructor')
        try:
            if config is not None and output is None:
                predictor_config_schema.validate(config)
        except:
            error = traceback.format_exc(1)
            raise ValueError('[BAD DEFINITION] argument has errors: {err}'.format(err=error))

        self.config = config

        # this is if we need to automatically generate a configuration variable
        self._generate_config = True if output is not None or self.config is None else False

        self._output_columns = output
        self._input_columns = None

        self._mixer = None
        self._helper_mixers = None

        self.train_accuracy = None
        self.overall_certainty = None

    @staticmethod
    def evaluate_mixer(mixer_class, mixer_params, from_data_ds, test_data_ds, dynamic_parameters,
                       is_categorical_output, max_training_time=None, max_epochs=None):
        started_evaluation_at = int(time.time())
        lowest_error = 1
        mixer = mixer_class(dynamic_parameters, is_categorical_output)

        if max_training_time is None and max_epochs is None:
            err = "Please provide either `max_training_time` or `max_epochs` when calling `evaluate_mixer`"
            logging.error(err)
            raise Exception(err)

        lowest_error_epoch = 0
        for epoch, training_error in enumerate(mixer.iter_fit(from_data_ds)):
            error = mixer.error(test_data_ds)

            if lowest_error > error:
                lowest_error = error
                lowest_error_epoch = epoch

            if max(lowest_error_epoch * 1.4, 10) < epoch:
                return lowest_error

            if max_epochs is not None and epoch >= max_epochs:
                return lowest_error

            if max_training_time is not None and started_evaluation_at < (int(time.time()) - max_training_time):
                return lowest_error

    def convert_to_device(self, device_str=None):
        if device_str is None:
            device_str = "cuda" if CONFIG.USE_CUDA else "cpu"
        if CONFIG.USE_DEVICE is not None:
            device_str = CONFIG.USE_DEVICE

        device = torch.device(device_str)

        self._mixer.net.to(device)
        self._mixer.net.device = device
        for e in self._mixer.encoders:
            try:
                self._mixer.encoders[e]._model.model.to(device)
                self._mixer.encoders[e]._model.device = device_str
            except:
                pass

<<<<<<< HEAD
    def learn(self, from_data, test_data=None, callback_on_iter=None, eval_every_x_epochs=20,
              stop_training_after_seconds=None, stop_model_building_after_seconds=None):
=======
    def train_helper_mixers(self, train_ds, test_ds):
        # Boosting mixer
        boost_mixer = BoostMixer()
        boost_mixer.train(train_ds)

        # @TODO: IF we add more mixers in the future, add the best on for each column to this map !
        best_mixer_map = {}
        predictions = boost_mixer.predict(test_ds)

        for output_column in self._output_columns:
            model = boost_mixer.targets[output_column]['model']
            if model is None:
                continue

            real = list(map(str,test_ds.get_column_original_data(output_column)))
            predicted =  predictions[output_column]

            accuracy = self.apply_accuracy_function(train_ds.get_column_config(output_column)['type'], real, predicted)
            best_mixer_map[output_column] = {
                'model': boost_mixer
                ,'accuracy': accuracy['value']
            }

        return best_mixer_map


    def learn(self, from_data, test_data=None, callback_on_iter = None, eval_every_x_epochs = 20, stop_training_after_seconds=None, stop_model_building_after_seconds=None):
>>>>>>> 0e48bbf1
        """
        Train and save a model (you can use this to retrain model from data)

        :param from_data: (Pandas DataFrame) The data to learn from
        :param test_data: (Pandas DataFrame) The data to test accuracy and learn_error from
        :param callback_on_iter: This is function that can be called on every X evaluation cycle
        :param eval_every_x_epochs: This is every how many epochs we want to calculate the test error and accuracy

        :return: None
        """

        # This is a helper function that will help us auto-determine roughly what data types are in each column
        # NOTE: That this assumes the data is clean and will only return types for 'CATEGORICAL', 'NUMERIC' and 'TEXT'
        def type_map(col_name):
            col_pd_type = from_data[col_name].dtype
            col_pd_type = str(col_pd_type)

            if col_pd_type in ['int64', 'float64', 'timedelta']:
                return COLUMN_DATA_TYPES.NUMERIC
            elif col_pd_type in ['bool', 'category']:
                return COLUMN_DATA_TYPES.CATEGORICAL
            else:
                # if the number of uniques is elss than 100 or less,
                # than 10% of the total number of rows then keep it as categorical
                unique = from_data[col_name].nunique()
                if unique < 100 or unique < len(from_data[col_name]) / 10:
                    return COLUMN_DATA_TYPES.CATEGORICAL
                # else assume its text
                return COLUMN_DATA_TYPES.TEXT

        # generate the configuration and set the order for the input and output columns
        if self._generate_config is True:
            self._input_columns = [col for col in from_data if col not in self._output_columns]
            self.config = {
                'input_features': [{'name': col, 'type': type_map(col)} for col in self._input_columns],
                'output_features': [{'name': col, 'type': type_map(col)} for col in self._output_columns]
            }
            logging.info('Automatically generated a configuration')
            logging.info(self.config)
        else:
            self._output_columns = [col['name'] for col in self.config['output_features']]
            self._input_columns = [col['name'] for col in self.config['input_features']]

        # @TODO Make Cross Entropy Loss work with multiple outputs
        if len(self.config['output_features']) == 1 \
                and self.config['output_features'][0]['type'] in (COLUMN_DATA_TYPES.CATEGORICAL):
            is_categorical_output = True
        else:
            is_categorical_output = False

        if stop_training_after_seconds is None:
            stop_training_after_seconds = round(from_data.shape[0] * from_data.shape[1] / 5)

        if stop_model_building_after_seconds is None:
            stop_model_building_after_seconds = stop_training_after_seconds * 3

        from_data_ds = DataSource(from_data, self.config)

        if test_data is not None:
            test_data_ds = DataSource(test_data, self.config)
        else:
            test_data_ds = from_data_ds.extractRandomSubset(0.1)

        from_data_ds.training = True

        mixer_class = NnMixer
        mixer_params = {}

        if 'mixer' in self.config:
            if 'class' in self.config['mixer']:
                mixer_class = self.config['mixer']['class']
            if 'attrs' in self.config['mixer']:
                mixer_params = self.config['mixer']['attrs']

        # Initialize data sources
        nr_subsets = 3
        from_data_ds.prepare_encoders()
        from_data_ds.create_subsets(nr_subsets)

        try:
            mixer_class({}).fit_data_source(from_data_ds)
        except:
            # Not all mixers might require this
            pass

        input_size = len(from_data_ds[0][0])
        training_data_length = len(from_data_ds)

        test_data_ds.transformer = from_data_ds.transformer
        test_data_ds.encoders = from_data_ds.encoders
        test_data_ds.output_weights = from_data_ds.output_weights
        test_data_ds.create_subsets(nr_subsets)

        if 'optimizer' in self.config:
            optimizer = self.config['optimizer']()

            while True:
                training_time_per_iteration = stop_model_building_after_seconds / optimizer.total_trials

                # Some heuristics...
                if training_time_per_iteration > input_size:
                    if training_time_per_iteration > min((training_data_length / (4 * input_size)), 16 * input_size):
                        break

                optimizer.total_trials = optimizer.total_trials - 1
                if optimizer.total_trials < 8:
                    optimizer.total_trials = 8
                    break

            training_time_per_iteration = stop_model_building_after_seconds / optimizer.total_trials

            best_parameters = optimizer.evaluate(lambda dynamic_parameters: Predictor.evaluate_mixer(
                mixer_class, mixer_params, from_data_ds, test_data_ds, dynamic_parameters, is_categorical_output,
                max_training_time=training_time_per_iteration, max_epochs=None))

            logging.info('Using hyperparameter set: ', best_parameters)
        else:
            best_parameters = {}

        if CONFIG.HELPER_MIXERS:
            self._helper_mixers = self.train_helper_mixers(from_data_ds, test_data_ds)

        mixer = mixer_class(best_parameters, is_categorical_output=is_categorical_output)
        self._mixer = mixer

        for param in mixer_params:
            if hasattr(mixer, param):
                setattr(mixer, param, mixer_params[param])
            else:
                logging.warning(
                    'trying to set mixer param {param} but mixerclass {mixerclass} does not have such parameter'.format
                    (param=param, mixerclass=str(type(mixer)))
                )

        started = time.time()
        epoch = 0
        eval_next_on_epoch = eval_every_x_epochs
        first_run = True
        stop_training = False

        for subset_iteration in [1, 2]:
            if stop_training:
                break
            for subset_id in [*from_data_ds.subsets.keys()]:
                started_subset = time.time()
                if stop_training:
                    break

                subset_train_ds = from_data_ds.subsets[subset_id]
                subset_test_ds = test_data_ds.subsets[subset_id]

                lowest_error = None
                last_test_error = None
                last_subset_test_error = None
                test_error_delta_buff = []
                subset_test_error_delta_buff = []
                best_model = None

<<<<<<< HEAD
                # iterate over the iter_fit and see what the epoch and mixer error is
                for epoch, training_error in enumerate(mixer.iter_fit(subset_train_ds)):
                    logging.info('training iteration {iter_i}, error {error}'.format(
                        iter_i=epoch, error=training_error))
=======
                #iterate over the iter_fit and see what the epoch and mixer error is
                for epoch, training_error in enumerate(mixer.iter_fit(subset_train_ds, initialize=first_run)):
                    first_run = False
                    #logging.info('training iteration {iter_i}, error {error}'.format(iter_i=epoch, error=training_error))

                    # If the selfaware network isn't able to train, go back to the original network
                    if subset_iteration == 2 and (np.isnan(training_error) or np.isinf(training_error) or training_error > pow(10,5)):
                        mixer.start_selfaware_training = False
                        mixer.stop_selfaware_training = True
>>>>>>> 0e48bbf1

                    if epoch >= eval_next_on_epoch:
                        # Prime the model on each subset for a bit
                        if subset_iteration == 1:
                            break

                        # Once we are past the priming/warmup period, start training the selfaware network
                        if subset_iteration == 2 and not mixer.is_selfaware and CONFIG.SELFAWARE and not mixer.stop_selfaware_training and training_error < 0.2:
                            logging.info('Started selfaware training !')
                            mixer.start_selfaware_training = True

                        eval_next_on_epoch += eval_every_x_epochs

                        test_error = mixer.error(test_data_ds)
                        subset_test_error = mixer.error(subset_test_ds)
                        logging.info(f'Subtest test error: {subset_test_error} on subset {subset_id}')
                        if lowest_error is None or test_error < lowest_error:
                            lowest_error = test_error
                            best_model = mixer.get_model_copy()

                        if last_subset_test_error is None:
                            pass
                        else:
                            subset_test_error_delta_buff.append(last_subset_test_error - subset_test_error)

                        last_subset_test_error = subset_test_error

                        if last_test_error is None:
                            pass
                        else:
                            test_error_delta_buff.append(last_test_error - test_error)

                        last_test_error = test_error

                        delta_mean = np.mean(test_error_delta_buff[-5:])
                        subset_delta_mean = np.mean(subset_test_error_delta_buff[-5:])

                        if callback_on_iter is not None:
                            callback_on_iter(epoch, training_error, test_error, delta_mean,
                                             self.calculate_accuracy(test_data_ds))

<<<<<<< HEAD
                        # Stop if the model is overfitting
                        if delta_mean < 0 and len(test_error_delta_buff) > 9:
                            stop_training = True
=======
                        ## Stop if the model is overfitting
                        #if delta_mean <= 0 and len(test_error_delta_buff) > 4:
                        #    stop_training = True
>>>>>>> 0e48bbf1

                        # Stop if we're past the time limit allocated for training
                        if (time.time() - started) > stop_training_after_seconds:
                            stop_training = True
<<<<<<< HEAD

                        # If the training subset is overfitting on it's associated testing subset
                        if subset_delta_mean < 0 and len(subset_test_error_delta_buff) > 9:
                            break

=======

                        # If the trauining subset is overfitting on it's associated testing subset
                        if (subset_delta_mean <= 0 and len(subset_test_error_delta_buff) > 4) or (time.time() - started_subset) > stop_training_after_seconds/len(from_data_ds.subsets.keys()):
                            logging.info('Finished fitting on {subset_id} of {no_subsets} subset'.format(subset_id=subset_id, no_subsets=len(from_data_ds.subsets.keys())))
                            mixer.update_model(best_model)
                            if subset_id == list(from_data_ds.subsets.keys())[-1]:
                                stop_training = True
                            elif not stop_training:
                                break

>>>>>>> 0e48bbf1
                        if stop_training:
                            mixer.update_model(best_model)
                            self._mixer = mixer
                            self.train_accuracy = self.calculate_accuracy(test_data_ds)
                            self.overall_certainty = mixer.overall_certainty()
<<<<<<< HEAD
                            if subset_id == 'full':
                                logging.info('Finished training model !')
                            else:
                                logging.info('Finished fitting on {subset_id} of {no_subsets} subset'.format(
                                    subset_id=subset_id, no_subsets=len(from_data_ds.subsets.keys())))
=======
                            logging.info('Finished training model !')
>>>>>>> 0e48bbf1
                            break

        self._mixer.encoders = from_data_ds.encoders
        return self

    def predict(self, when_data=None, when=None):
        """
        Predict given when conditions
        :param when_data: a dataframe
        :param when: a dictionary
        :return: a complete dataframe
        """

        if when is not None:
            when_dict = {key: [when[key]] for key in when}
            when_data = pandas.DataFrame(when_dict)

        when_data_ds = DataSource(when_data, self.config)
        when_data_ds.encoders = self._mixer.encoders

        main_mixer_predictions = self._mixer.predict(when_data_ds)

        if CONFIG.HELPER_MIXERS:
            for output_column in main_mixer_predictions:
                if self._helper_mixers is not None and output_column in self._helper_mixers:
                    if self._helper_mixers[output_column]['accuracy'] > 1.05 * self.train_accuracy[output_column]['value']:
                        helper_mixer_predictions = self._helper_mixers[output_column]['model'].predict(when_data_ds, output_column)
                        main_mixer_predictions[output_column] = {'predictions': list(helper_mixer_predictions[output_column])}

        return main_mixer_predictions

    @staticmethod
    def apply_accuracy_function(col_type, real, predicted):
        if col_type == 'categorical':
            accuracy = {
                'function': 'accuracy_score',
                'value': accuracy_score(real, predicted)
            }
        else:
            real_fixed = []
            predicted_fixed = []
            for val in real:
                try:
                    real_fixed.append(float(val))
                except:
                    real_fixed.append(0)

            for val in predicted:
                try:
                    predicted_fixed.append(float(val))
                except:
                    predicted_fixed.append(0)

            accuracy = {
                'function': 'r2_score',
                'value': r2_score(real_fixed, predicted_fixed)
            }
        return accuracy

    def calculate_accuracy(self, from_data):
        """
        calculates the accuracy of the model
        :param from_data:a dataframe
        :return accuracies: dictionaries of accuracies
        """

        if self._mixer is None:
            logging.error("Please train the model before calculating accuracy")
            return
        ds = from_data if isinstance(from_data, DataSource) else DataSource(from_data, self.config)
        predictions = self._mixer.predict(ds, include_encoded_predictions=True)
        accuracies = {}
<<<<<<< HEAD
        for output_column in self._mixer.output_column_names:
            properties = ds.get_column_config(output_column)
            if properties['type'] == 'categorical':
                accuracies[output_column] = {
                    'function': 'accuracy_score',
                    'value': accuracy_score(
                        list(map(str, ds.get_column_original_data(output_column))),
                        list(map(str, predictions[output_column]["predictions"]))
                    )
                }
            else:
                # Note: We use this method instead of using `encoded_predictions`
                # since the values in encoded_predictions are never prefectly 0 or 1,
                # and this leads to rather large unwaranted different in the r2 score,
                # re-encoding the predictions means all "flag" values (sign, isnull, iszero) become either 1 or 0
                encoded_predictions = ds.encoders[output_column].encode(predictions[output_column]["predictions"])
                accuracies[output_column] = {
                    'function': 'r2_score',
                    'value': r2_score(ds.get_encoded_column_data(output_column), encoded_predictions)
                }
=======

        for output_column in self._output_columns:

            real = list(map(str,ds.get_column_original_data(output_column)))
            predicted =  list(map(str,predictions[output_column]["predictions"]))

            accuracy = self.apply_accuracy_function(ds.get_column_config(output_column)['type'], real, predicted)
            accuracies[output_column] = accuracy
>>>>>>> 0e48bbf1

        return accuracies

    def save(self, path_to):
        """
        save trained model to a file
        :param path_to: full path of file, where we store results
        :return:
        """
        f = open(path_to, 'wb')

        # Null out certain object we don't want to store
        if hasattr(self._mixer, '_nonpersistent'):
            self._mixer._nonpersistent = {}

        # Dump everything relevant to cpu before saving
        self.convert_to_device("cpu")
        dill.dump(self.__dict__, f)
        self.convert_to_device()
        f.close()<|MERGE_RESOLUTION|>--- conflicted
+++ resolved
@@ -105,10 +105,6 @@
             except:
                 pass
 
-<<<<<<< HEAD
-    def learn(self, from_data, test_data=None, callback_on_iter=None, eval_every_x_epochs=20,
-              stop_training_after_seconds=None, stop_model_building_after_seconds=None):
-=======
     def train_helper_mixers(self, train_ds, test_ds):
         # Boosting mixer
         boost_mixer = BoostMixer()
@@ -136,7 +132,6 @@
 
 
     def learn(self, from_data, test_data=None, callback_on_iter = None, eval_every_x_epochs = 20, stop_training_after_seconds=None, stop_model_building_after_seconds=None):
->>>>>>> 0e48bbf1
         """
         Train and save a model (you can use this to retrain model from data)
 
@@ -295,12 +290,6 @@
                 subset_test_error_delta_buff = []
                 best_model = None
 
-<<<<<<< HEAD
-                # iterate over the iter_fit and see what the epoch and mixer error is
-                for epoch, training_error in enumerate(mixer.iter_fit(subset_train_ds)):
-                    logging.info('training iteration {iter_i}, error {error}'.format(
-                        iter_i=epoch, error=training_error))
-=======
                 #iterate over the iter_fit and see what the epoch and mixer error is
                 for epoch, training_error in enumerate(mixer.iter_fit(subset_train_ds, initialize=first_run)):
                     first_run = False
@@ -310,7 +299,6 @@
                     if subset_iteration == 2 and (np.isnan(training_error) or np.isinf(training_error) or training_error > pow(10,5)):
                         mixer.start_selfaware_training = False
                         mixer.stop_selfaware_training = True
->>>>>>> 0e48bbf1
 
                     if epoch >= eval_next_on_epoch:
                         # Prime the model on each subset for a bit
@@ -352,26 +340,13 @@
                             callback_on_iter(epoch, training_error, test_error, delta_mean,
                                              self.calculate_accuracy(test_data_ds))
 
-<<<<<<< HEAD
-                        # Stop if the model is overfitting
-                        if delta_mean < 0 and len(test_error_delta_buff) > 9:
-                            stop_training = True
-=======
                         ## Stop if the model is overfitting
                         #if delta_mean <= 0 and len(test_error_delta_buff) > 4:
                         #    stop_training = True
->>>>>>> 0e48bbf1
 
                         # Stop if we're past the time limit allocated for training
                         if (time.time() - started) > stop_training_after_seconds:
                             stop_training = True
-<<<<<<< HEAD
-
-                        # If the training subset is overfitting on it's associated testing subset
-                        if subset_delta_mean < 0 and len(subset_test_error_delta_buff) > 9:
-                            break
-
-=======
 
                         # If the trauining subset is overfitting on it's associated testing subset
                         if (subset_delta_mean <= 0 and len(subset_test_error_delta_buff) > 4) or (time.time() - started_subset) > stop_training_after_seconds/len(from_data_ds.subsets.keys()):
@@ -382,21 +357,12 @@
                             elif not stop_training:
                                 break
 
->>>>>>> 0e48bbf1
                         if stop_training:
                             mixer.update_model(best_model)
                             self._mixer = mixer
                             self.train_accuracy = self.calculate_accuracy(test_data_ds)
                             self.overall_certainty = mixer.overall_certainty()
-<<<<<<< HEAD
-                            if subset_id == 'full':
-                                logging.info('Finished training model !')
-                            else:
-                                logging.info('Finished fitting on {subset_id} of {no_subsets} subset'.format(
-                                    subset_id=subset_id, no_subsets=len(from_data_ds.subsets.keys())))
-=======
                             logging.info('Finished training model !')
->>>>>>> 0e48bbf1
                             break
 
         self._mixer.encoders = from_data_ds.encoders
@@ -469,28 +435,6 @@
         ds = from_data if isinstance(from_data, DataSource) else DataSource(from_data, self.config)
         predictions = self._mixer.predict(ds, include_encoded_predictions=True)
         accuracies = {}
-<<<<<<< HEAD
-        for output_column in self._mixer.output_column_names:
-            properties = ds.get_column_config(output_column)
-            if properties['type'] == 'categorical':
-                accuracies[output_column] = {
-                    'function': 'accuracy_score',
-                    'value': accuracy_score(
-                        list(map(str, ds.get_column_original_data(output_column))),
-                        list(map(str, predictions[output_column]["predictions"]))
-                    )
-                }
-            else:
-                # Note: We use this method instead of using `encoded_predictions`
-                # since the values in encoded_predictions are never prefectly 0 or 1,
-                # and this leads to rather large unwaranted different in the r2 score,
-                # re-encoding the predictions means all "flag" values (sign, isnull, iszero) become either 1 or 0
-                encoded_predictions = ds.encoders[output_column].encode(predictions[output_column]["predictions"])
-                accuracies[output_column] = {
-                    'function': 'r2_score',
-                    'value': r2_score(ds.get_encoded_column_data(output_column), encoded_predictions)
-                }
-=======
 
         for output_column in self._output_columns:
 
@@ -499,7 +443,6 @@
 
             accuracy = self.apply_accuracy_function(ds.get_column_config(output_column)['type'], real, predicted)
             accuracies[output_column] = accuracy
->>>>>>> 0e48bbf1
 
         return accuracies
 
