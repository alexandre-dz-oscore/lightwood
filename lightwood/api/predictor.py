import logging
import traceback
import time
import math
import copy
import sys

import dill
import pandas
import numpy as np
import torch

from lightwood.api.data_source import DataSource
from lightwood.data_schemas.predictor_config import predictor_config_schema
from lightwood.config.config import CONFIG
from lightwood.mixers.sk_learn.sk_learn import SkLearnMixer
from lightwood.mixers.nn.nn import NnMixer
from lightwood.mixers.boost.boost import BoostMixer
from sklearn.metrics import accuracy_score, r2_score
from lightwood.constants.lightwood import COLUMN_DATA_TYPES


class Predictor:

    def __init__(self, config=None, output=None, load_from_path=None):
        """
        Start a predictor pass the

        :param config: a predictor definition object (can be a dictionary or a PredictorDefinition object)
        :param output: the columns you want to predict, ludwig will try to generate a config
        :param load_from_path: The path to load the predictor from
        :type config: dictionary
        """

        if load_from_path is not None:
            pickle_in = open(load_from_path, "rb")
            self_dict = dill.load(pickle_in)
            pickle_in.close()
            self.__dict__ = self_dict
            self.convert_to_device()
            return

        if output is None and config is None:
            raise ValueError('You must give one argument to the Predictor constructor')
        try:
            if config is not None and output is None:
                predictor_config_schema.validate(config)
        except:
            error = traceback.format_exc(1)
            raise ValueError('[BAD DEFINITION] argument has errors: {err}'.format(err=error))

        self.config = config

        self._generate_config = True if output is not None or self.config is None else False # this is if we need to automatically generate a configuration variable

        self._output_columns = output
        self._input_columns = None

        self._mixer = None
        self._helper_mixers = None

        self.train_accuracy = None
        self.overall_certainty = None

    @staticmethod
    def evaluate_mixer(mixer_class, mixer_params, from_data_ds, test_data_ds, dynamic_parameters, is_categorical_output, max_training_time=None, max_epochs=None):
        started_evaluation_at = int(time.time())
        lowest_error = 1
        mixer = mixer_class(dynamic_parameters, is_categorical_output)

        if max_training_time is None and max_epochs is None:
            err = "Please provide either `max_training_time` or `max_epochs` when calling `evaluate_mixer`"
            logging.error(err)
            raise Exception(err)

        lowest_error_epoch = 0
        for epoch, training_error in enumerate(mixer.iter_fit(from_data_ds)):
            error = mixer.error(test_data_ds)

            if lowest_error > error:
                lowest_error = error
                lowest_error_epoch = epoch

            if max(lowest_error_epoch*1.4,10) < epoch:
                return lowest_error

            if max_epochs is not None and epoch >= max_epochs:
                return lowest_error

            if max_training_time is not None and started_evaluation_at < (int(time.time()) - max_training_time):
                return lowest_error

    def convert_to_device(self,device_str=None):
        if device_str is None:
            device_str = "cuda" if CONFIG.USE_CUDA else "cpu"
        if CONFIG.USE_DEVICE is not None:
            device_str = CONFIG.USE_DEVICE

        device = torch.device(device_str)

        self._mixer.net.to(device)
        self._mixer.net.device = device
        for e in self._mixer.encoders:
            try:
                self._mixer.encoders[e]._model.model.to(device)
                self._mixer.encoders[e]._model.device = device_str
            except:
                pass

    def train_helper_mixers(self, train_ds, test_ds):
        # Boosting mixer
        boost_mixer = BoostMixer()
        boost_mixer.train(train_ds)

        # @TODO: IF we add more mixers in the future, add the best on for each column to this map !
        best_mixer_map = {}
        predictions = boost_mixer.predict(test_ds)

        for output_column in self._output_columns:
            model = boost_mixer.targets[output_column]['model']
            if model is None:
                continue

            real = list(map(str,test_ds.get_column_original_data(output_column)))
            predicted =  predictions[output_column]

            accuracy = self.apply_accuracy_function(train_ds.get_column_config(output_column)['type'], real, predicted)
            best_mixer_map[output_column] = {
                'model': boost_mixer
                ,'accuracy': accuracy['value']
            }

        return best_mixer_map


    def learn(self, from_data, test_data=None, callback_on_iter = None, eval_every_x_epochs = 20, stop_training_after_seconds=None, stop_model_building_after_seconds=None):
        """
        Train and save a model (you can use this to retrain model from data)

        :param from_data: (Pandas DataFrame) The data to learn from
        :param test_data: (Pandas DataFrame) The data to test accuracy and learn_error from
        :param callback_on_iter: This is function that can be called on every X evaluation cycle
        :param eval_every_x_epochs: This is every how many epochs we want to calculate the test error and accuracy

        :return: None
        """

        # This is a helper function that will help us auto-determine roughly what data types are in each column
        # NOTE: That this assumes the data is clean and will only return types for 'CATEGORICAL', 'NUMERIC' and 'TEXT'
        def type_map(col_name):
            col_pd_type =  from_data[col_name].dtype
            col_pd_type = str(col_pd_type)

            if col_pd_type in ['int64', 'float64', 'timedelta']:
                return COLUMN_DATA_TYPES.NUMERIC
            elif col_pd_type in ['bool', 'category']:
                return COLUMN_DATA_TYPES.CATEGORICAL
            else:
                # if the number of uniques is elss than 100 or less than 10% of the total number of rows then keep it as categorical
                unique = from_data[col_name].nunique()
                if  unique < 100 or unique < len(from_data[col_name])/10:
                    return COLUMN_DATA_TYPES.CATEGORICAL
                # else assume its text
                return COLUMN_DATA_TYPES.TEXT

        # generate the configuration and set the order for the input and output columns
        if self._generate_config == True:
            self._input_columns = [col for col in from_data if col not in self._output_columns]
            self.config = {
                'input_features': [{'name': col, 'type': type_map(col)} for col in self._input_columns],
                'output_features': [{'name': col, 'type': type_map(col)} for col in self._output_columns]
            }
            logging.info('Automatically generated a configuration')
            logging.info(self.config)
        else:
            self._output_columns = [col['name'] for col in self.config['output_features']]
            self._input_columns = [col['name'] for col in self.config['input_features']]

        # @TODO Make Cross Entropy Loss work with multiple outputs
        if len(self.config['output_features']) == 1 and self.config['output_features'][0]['type'] in (COLUMN_DATA_TYPES.CATEGORICAL):
            is_categorical_output = True
        else:
            is_categorical_output = False


        if stop_training_after_seconds is None:
            stop_training_after_seconds = round(from_data.shape[0] * from_data.shape[1] / 5)

        if stop_model_building_after_seconds is None:
            stop_model_building_after_seconds = stop_training_after_seconds*3

        from_data_ds = DataSource(from_data, self.config)

        if test_data is not None:
            test_data_ds = DataSource(test_data, self.config)
        else:
            test_data_ds = from_data_ds.extractRandomSubset(0.1)

        from_data_ds.training = True

        mixer_class = NnMixer
        mixer_params = {}

        if 'mixer' in self.config:
            if 'class' in  self.config['mixer']:
                mixer_class = self.config['mixer']['class']
            if 'attrs' in  self.config['mixer']:
                mixer_params = self.config['mixer']['attrs']

        # Initialize data sources
        nr_subsets = 3
        from_data_ds.prepare_encoders()
        from_data_ds.create_subsets(nr_subsets)

        try:
            mixer_class({}).fit_data_source(from_data_ds)
        except:
            # Not all mixers might require this
            pass

        input_size = len(from_data_ds[0][0])
        training_data_length = len(from_data_ds)

        test_data_ds.transformer = from_data_ds.transformer
        test_data_ds.encoders = from_data_ds.encoders
        test_data_ds.output_weights = from_data_ds.output_weights
        test_data_ds.create_subsets(nr_subsets)

        if 'optimizer' in self.config:
            optimizer = self.config['optimizer']()

            while True:
                training_time_per_iteration = stop_model_building_after_seconds/optimizer.total_trials

                # Some heuristics...
                if training_time_per_iteration > input_size:
                    if training_time_per_iteration > min((training_data_length/(4*input_size)), 16*input_size):
                        break

                optimizer.total_trials = optimizer.total_trials - 1
                if optimizer.total_trials < 8:
                    optimizer.total_trials = 8
                    break

            training_time_per_iteration = stop_model_building_after_seconds/optimizer.total_trials

            best_parameters = optimizer.evaluate(lambda dynamic_parameters: Predictor.evaluate_mixer(mixer_class, mixer_params, from_data_ds, test_data_ds, dynamic_parameters, is_categorical_output, max_training_time=training_time_per_iteration, max_epochs=None))
            logging.info('Using hyperparameter set: ', best_parameters)
        else:
            best_parameters = {}

        self._helper_mixers = self.train_helper_mixers(from_data_ds, test_data_ds)

        mixer = mixer_class(best_parameters, is_categorical_output=is_categorical_output)
        self._mixer = mixer

        for param in mixer_params:
            if hasattr(mixer, param):
                setattr(mixer, param, mixer_params[param])
            else:
                logging.warning('trying to set mixer param {param} but mixerclass {mixerclass} does not have such parameter'.format(param=param, mixerclass=str(type(mixer))))

        started = time.time()
        epoch = 0
        eval_next_on_epoch = eval_every_x_epochs
        first_run = True
        stop_training = False

        for subset_iteration in [1,2]:
            if stop_training:
                break
            for subset_id in [*from_data_ds.subsets.keys()]:
                if stop_training:
                    break

                subset_train_ds = from_data_ds.subsets[subset_id]
                subset_test_ds = test_data_ds.subsets[subset_id]

                lowest_error = None
                last_test_error = None
                last_subset_test_error = None
                test_error_delta_buff = []
                subset_test_error_delta_buff = []
                best_model = None

                #iterate over the iter_fit and see what the epoch and mixer error is
                for epoch, training_error in enumerate(mixer.iter_fit(subset_train_ds, initialize=first_run)):
                    first_run = False
                    logging.info('training iteration {iter_i}, error {error}'.format(iter_i=epoch, error=training_error))

                    # If the selfaware network isn't able to train, go back to the original network
                    if subset_iteration == 2 and (np.isnan(training_error) or np.isinf(training_error) or training_error > pow(10,5)):
                        mixer.start_selfaware_training = False
                        mixer.stop_selfaware_training = True

                    if epoch >= eval_next_on_epoch:
                        # Prime the model on each subset for a bit
                        if subset_iteration == 1:
                            break

                        # Once we are past the priming/warmup period, start training the selfaware network
                        if subset_iteration == 2 and not mixer.is_selfaware and CONFIG.SELFAWARE and not mixer.stop_selfaware_training and training_error < 0.2:
                            print('Started selfaware training !')
                            mixer.start_selfaware_training = True

                        eval_next_on_epoch += eval_every_x_epochs

                        test_error = mixer.error(test_data_ds)
                        subset_test_error = mixer.error(subset_test_ds)

                        if lowest_error is None or test_error < lowest_error:
                            lowest_error = test_error
                            best_model = mixer.get_model_copy()

                        if last_subset_test_error is None:
                            subset_test_error_delta_buff.append(0)
                        else:
                            subset_test_error_delta_buff.append(last_subset_test_error - subset_test_error)

                        if last_test_error is None:
                            test_error_delta_buff.append(0)
                        else:
                            test_error_delta_buff.append(last_test_error - test_error)

                        last_test_error = test_error

                        delta_mean = np.mean(test_error_delta_buff[-5:])
                        subset_delta_mean = np.mean(subset_test_error_delta_buff[-5:])

                        if callback_on_iter is not None:
                            callback_on_iter(epoch, training_error, test_error, delta_mean, self.calculate_accuracy(test_data_ds))

                        ## Stop if the model is overfitting
                        if delta_mean < 0 and len(test_error_delta_buff) > 4:
                            stop_training = True

                        # Stop if we're past the time limit allocated for training
                        if (time.time() - started) > stop_training_after_seconds:
                           stop_training = True

<<<<<<< HEAD
                        # If the trauining subset is overfitting on it's associated testing subset
                        if subset_delta_mean < 0 and len(subset_test_error_delta_buff) > 4:
=======
                        # If the training subset is overfitting on it's associated testing subset
                        if subset_delta_mean < 0 and len(subset_test_error_delta_buff) > 9:
>>>>>>> 79756883
                            break

                        if stop_training:
                            mixer.update_model(best_model)
                            self._mixer = mixer
                            self.train_accuracy = self.calculate_accuracy(test_data_ds)
                            self.overall_certainty = mixer.overall_certainty()
                            if subset_id == 'full':
                                logging.info('Finished training model !')
                            else:
                                logging.info('Finished fitting on {subset_id} of {no_subsets} subset'.format(subset_id=subset_id, no_subsets=len(from_data_ds.subsets.keys())))
                            break

        self._mixer.encoders = from_data_ds.encoders
        return self


    def predict(self, when_data=None, when=None):
        """
        Predict given when conditions
        :param when_data: a dataframe
        :param when: a dictionary
        :return: a complete dataframe
        """

        if when is not None:
            when_dict = {key:[when[key]] for key in when}
            when_data = pandas.DataFrame(when_dict)

        when_data_ds = DataSource(when_data, self.config)
        when_data_ds.encoders = self._mixer.encoders

        main_mixer_predictions = self._mixer.predict(when_data_ds)

        for output_column in main_mixer_predictions:
            if output_column in self._helper_mixers:
                if self._helper_mixers[output_column]['accuracy'] > 1.05 * self.train_accuracy[output_column]['value']:
                    helper_mixer_predictions = self._helper_mixers[output_column]['model'].predict(when_data_ds, output_column)
                    main_mixer_predictions[output_column] = {'predictions': list(helper_mixer_predictions[output_column])}

        return main_mixer_predictions

    @staticmethod
    def apply_accuracy_function(col_type, real, predicted):
        if col_type == 'categorical':
            accuracy = {
                'function': 'accuracy_score',
                'value': accuracy_score(real, predicted)
            }
        else:
            accuracy = {
                'function': 'r2_score',
                'value': r2_score(real, predicted)
            }
        return accuracy

    def calculate_accuracy(self, from_data):
        """
        calculates the accuracy of the model
        :param from_data:a dataframe
        :return accuracies: dictionaries of accuracies
        """

        if self._mixer is None:
            logging.error("Please train the model before calculating accuracy")
            return
        ds = from_data if isinstance(from_data, DataSource) else DataSource(from_data, self.config)
        predictions = self._mixer.predict(ds, include_encoded_predictions=True)
        accuracies = {}

        for output_column in self._output_columns:

            real = list(map(str,ds.get_column_original_data(output_column)))
            predicted =  list(map(str,predictions[output_column]["predictions"]))

            accuracy = self.apply_accuracy_function(ds.get_column_config(output_column)['type'], real, predicted)
            accuracies[output_column] = accuracy

        return accuracies

    def save(self, path_to):
        """
        save trained model to a file
        :param path_to: full path of file, where we store results
        :return:
        """
        f = open(path_to, 'wb')

        # Null out certain object we don't want to store
        if hasattr(self._mixer, '_nonpersistent'):
            self._mixer._nonpersistent = {}

        # Dump everything relevant to cpu before saving
        self.convert_to_device("cpu")
        dill.dump(self.__dict__, f)
        self.convert_to_device()
        f.close()<|MERGE_RESOLUTION|>--- conflicted
+++ resolved
@@ -338,13 +338,8 @@
                         if (time.time() - started) > stop_training_after_seconds:
                            stop_training = True
 
-<<<<<<< HEAD
                         # If the trauining subset is overfitting on it's associated testing subset
                         if subset_delta_mean < 0 and len(subset_test_error_delta_buff) > 4:
-=======
-                        # If the training subset is overfitting on it's associated testing subset
-                        if subset_delta_mean < 0 and len(subset_test_error_delta_buff) > 9:
->>>>>>> 79756883
                             break
 
                         if stop_training:
