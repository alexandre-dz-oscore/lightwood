--- conflicted
+++ resolved
@@ -16,11 +16,7 @@
     HELPER_MIXERS = False
 
     """Probabilistic FC layers"""
-<<<<<<< HEAD
-    USE_PROBABILISTIC_LINEAR = False  # change weights in mixer to be probabilistic
-=======
     USE_PROBABILISTIC_LINEAR = False # change weights in mixer to be probabilistic
->>>>>>> 0e48bbf1
 
     """Bayesian Network"""
     NUMBER_OF_PROBABILISTIC_MODELS = 2
