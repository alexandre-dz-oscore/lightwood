import pandas as pd
from lightwood.data.encoded_ds import ConcatedEncodedDs, EncodedDs
from lightwood.api import dtype
from typing import Dict, List, Set
import numpy as np
import optuna.integration.lightgbm as optuna_lightgbm
import lightgbm
import optuna
import torch
import time
from lightwood.helpers.log import log
from lightwood.helpers.device import get_devices
from sklearn.preprocessing import OrdinalEncoder
from lightwood.model.base import BaseModel

optuna.logging.set_verbosity(optuna.logging.CRITICAL)


def check_gpu_support():
    try:
        data = np.random.rand(50, 2)
        label = np.random.randint(2, size=50)
        train_data = lightgbm.Dataset(data, label=label)
        params = {'num_iterations': 1, 'device': 'gpu'}
        lightgbm.train(params, train_set=train_data)
        return True
    except Exception:
        return False


class LightGBM(BaseModel):
    model: lightgbm.LGBMModel
    ordinal_encoder: OrdinalEncoder
    label_set: Set[str]
    max_bin: int
    device: torch.device
    device_str: str
    num_iterations: int
    use_optuna: bool

<<<<<<< HEAD
    def __init__(self, stop_after: int, target: str, dtype_dict: Dict[str, str], input_cols: List[str], use_optuna: bool = True):
=======
    def __init__(self, stop_after: int, target: str, dtype_dict: Dict[str, str], input_cols: List[str], fit_on_dev: bool):
>>>>>>> f9f6a7f1
        super().__init__(stop_after)
        self.model = None
        self.ordinal_encoder = None
        self.label_set = set()
        self.target = target
        self.dtype_dict = dtype_dict
        self.input_cols = input_cols
        self.use_optuna = use_optuna
        self.params = {}
        self.fit_on_dev = fit_on_dev

        # GPU Only available via --install-option=--gpu with opencl-dev and libboost dev (a bunch of them) installed, so let's turn this off for now and we can put it behind some flag later
        gpu_works = check_gpu_support()
        if not gpu_works:
            self.device = torch.device('cpu')
            self.device_str = 'cpu'
            log.warning('LightGBM running on CPU, this somewhat slower than the GPU version, consider using a GPU instead')
        else:
            self.device = torch.device('cuda')
            self.device_str = 'gpu'

        self.max_bin = 255
    
    def _to_dataset(self, data, output_dtype):
        for subset_name in data.keys():
            for input_col in self.input_cols:
                if data[subset_name]['data'] is None:
                    data[subset_name]['data'] = data[subset_name]['ds'].get_encoded_column_data(input_col).to(self.device)
                else:
                    enc_col = data[subset_name]['ds'].get_encoded_column_data(input_col)
                    data[subset_name]['data'] = torch.cat((data[subset_name]['data'], enc_col.to(self.device)), 1)
            data[subset_name]['data'] = data[subset_name]['data'].tolist()

            label_data = data[subset_name]['ds'].get_column_original_data(self.target)

            if output_dtype in (dtype.categorical, dtype.binary):
                if subset_name == 'train':
                    self.ordinal_encoder = OrdinalEncoder()
                    self.label_set = set(label_data)
                    self.label_set.add('__mdb_unknown_cat')
                    self.ordinal_encoder.fit(np.array(list(self.label_set)).reshape(-1, 1))

                label_data = [x if x in self.label_set else '__mdb_unknown_cat' for x in label_data]
                label_data = self.ordinal_encoder.transform(np.array(label_data).reshape(-1, 1)).flatten()
            elif output_dtype == dtype.integer:
                label_data = label_data.astype(int)
            elif output_dtype == dtype.float:
                label_data = label_data.astype(float)

            data[subset_name]['label_data'] = label_data

        return data

    def fit(self, ds_arr: List[EncodedDs]) -> None:
        log.info('Started fitting LGBM model')
        train_ds_arr = ds_arr[0:int(len(ds_arr) * 0.9)]
        dev_ds_arr = ds_arr[int(len(ds_arr) * 0.9):]
        data = {
            'train': {'ds': ConcatedEncodedDs(train_ds_arr), 'data': None, 'label_data': {}},
            'dev': {'ds': ConcatedEncodedDs(dev_ds_arr), 'data': None, 'label_data': {}}
        }
        self.fit_data_len = len(data['train']['ds'])

        output_dtype = self.dtype_dict[self.target]

        data = self._to_dataset(data, output_dtype)

        if output_dtype not in (dtype.categorical, dtype.integer, dtype.float, dtype.binary):
            log.error(f'Lightgbm mixer not supported for type: {output_dtype}')
            raise Exception(f'Lightgbm mixer not supported for type: {output_dtype}')
        else:
            objective = 'regression' if output_dtype in (dtype.integer, dtype.float) else 'multiclass'
            metric = 'l2' if output_dtype in (dtype.integer, dtype.float) else 'multi_logloss'

        self.params = {
            'objective': objective,
            'metric': metric,
            'verbose': -1,
            'lambda_l1': 0.1,
            'lambda_l2': 0.1,
            'force_row_wise': True,
            'device_type': self.device_str,
        }

        if objective == 'multiclass':
            self.all_classes = self.ordinal_encoder.categories_[0]
            self.params['num_class'] = self.all_classes.size
        if self.device_str == 'gpu':
            self.params['gpu_use_dp'] = True

        # Determine time per iterations
        start = time.time()
        self.params['num_iterations'] = 1
        self.model = lightgbm.train(self.params, lightgbm.Dataset(data['train']['data'], label=data['train']['label_data']), verbose_eval=False)
        end = time.time()
        seconds_for_one_iteration = max(0.1, end - start)

        # Determine nr of iterations
        log.info(f'A single GBM iteration takes {seconds_for_one_iteration} seconds')
        self.num_iterations = int(self.stop_after * 0.8 / seconds_for_one_iteration)


        # Turn on grid search if training doesn't take too long using it
<<<<<<< HEAD
        if self.use_optuna and max_itt >= 200:
=======
        kwargs = {}
        if self.num_iterations >= 200:
>>>>>>> f9f6a7f1
            model_generator = optuna_lightgbm
            kwargs['time_budget'] = self.stop_after * 0.4
            self.num_iterations = int(self.num_iterations / 2)
            kwargs['optuna_seed'] = 0
        else:
            model_generator = lightgbm

        # Prepare the data
        train_dataset = lightgbm.Dataset(data['train']['data'], label=data['train']['label_data'])
        dev_dataset = lightgbm.Dataset(data['dev']['data'], label=data['dev']['label_data'])

        # Train the models
        log.info(f'Training GBM ({model_generator}) with {self.num_iterations} iterations given {self.stop_after} seconds constraint')
        self.params['num_iterations'] = self.num_iterations

        self.params['early_stopping_rounds'] = min(12, int(self.num_iterations / 8))

        self.model = model_generator.train(self.params, train_dataset, valid_sets=[dev_dataset, train_dataset], valid_names=['dev', 'train'], verbose_eval=False, **kwargs)
        self.num_iterations = self.model.best_iteration
        log.info(f'Lightgbm model contains {self.model.num_trees()} weak estimators')

        if self.fit_on_dev:
            self.partial_fit(dev_ds_arr, train_ds_arr)

    def partial_fit(self, train_data: List[EncodedDs], dev_data: List[EncodedDs]) -> None:
        ds = ConcatedEncodedDs(train_data)
        pct_of_original = len(ds) / self.fit_data_len
        iterations = max(1, int(self.num_iterations * pct_of_original))

        data = {'retrain': {'ds': ds, 'data': None, 'label_data': {}}, 'dev': {'ds': ConcatedEncodedDs(dev_data), 'data': None, 'label_data': {}}}

        output_dtype = self.dtype_dict[self.target]
        data = self._to_dataset(data, output_dtype)
        
        train_dataset = lightgbm.Dataset(data['retrain']['data'], label=data['retrain']['label_data'])
        dev_dataset = lightgbm.Dataset(data['dev']['data'], label=data['dev']['label_data'])

        log.info(f'Updating lightgbm model with {iterations} iterations')
        self.params['num_iterations'] = iterations
        self.model = lightgbm.train(self.params, train_dataset, valid_sets=[dev_dataset, train_dataset], valid_names=['dev', 'retrain'], verbose_eval=False, init_model=self.model)
        log.info(f'Model now has a total of {self.model.num_trees()} weak estimators')
        
        pass

    def __call__(self, ds: EncodedDs) -> pd.DataFrame:
        data = None
        for input_col in self.input_cols:
            if data is None:
                data = ds.get_encoded_column_data(input_col).to(self.device)
            else:
                data = torch.cat((data, ds.get_encoded_column_data(input_col).to(self.device)), 1)

        data = data.tolist()
        raw_predictions = self.model.predict(data)

        if self.ordinal_encoder is not None:
            decoded_predictions = self.ordinal_encoder.inverse_transform(np.argmax(raw_predictions, axis=1).reshape(-1, 1)).flatten()
        else:
            decoded_predictions = raw_predictions

        ydf = pd.DataFrame({'prediction': decoded_predictions})
        return ydf<|MERGE_RESOLUTION|>--- conflicted
+++ resolved
@@ -38,11 +38,7 @@
     num_iterations: int
     use_optuna: bool
 
-<<<<<<< HEAD
-    def __init__(self, stop_after: int, target: str, dtype_dict: Dict[str, str], input_cols: List[str], use_optuna: bool = True):
-=======
-    def __init__(self, stop_after: int, target: str, dtype_dict: Dict[str, str], input_cols: List[str], fit_on_dev: bool):
->>>>>>> f9f6a7f1
+    def __init__(self, stop_after: int, target: str, dtype_dict: Dict[str, str], input_cols: List[str], fit_on_dev: bool, use_optuna: bool = True):
         super().__init__(stop_after)
         self.model = None
         self.ordinal_encoder = None
@@ -146,12 +142,8 @@
 
 
         # Turn on grid search if training doesn't take too long using it
-<<<<<<< HEAD
-        if self.use_optuna and max_itt >= 200:
-=======
         kwargs = {}
-        if self.num_iterations >= 200:
->>>>>>> f9f6a7f1
+        if self.use_optuna and self.num_iterations >= 200:
             model_generator = optuna_lightgbm
             kwargs['time_budget'] = self.stop_after * 0.4
             self.num_iterations = int(self.num_iterations / 2)
