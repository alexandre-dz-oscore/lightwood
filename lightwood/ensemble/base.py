from typing import List, Optional

import pandas as pd

from lightwood.mixer.base import BaseMixer
from lightwood.data.encoded_ds import EncodedDs
from lightwood.api.types import PredictionArguments, SubmodelData


class BaseEnsemble:
    """
    Base class for all ensembles.

    Ensembles wrap sets of Lightwood mixers, with the objective of generating better predictions based on the output of each mixer. 
    
    There are two important methods for any ensemble to work:
        1. `__init__()` should prepare all mixers and internal ensemble logic.
        2. `__call__()` applies any aggregation rules to generate final predictions based on the output of each mixer. 

    Class Attributes:
    - mixers: List of mixers the ensemble will use.
    - supports_proba: For classification tasks, whether the ensemble supports yielding per-class scores rather than only returning the predicted label. 

    """  # noqa
    data: EncodedDs
    mixers: List[BaseMixer]
    best_index: int  # @TODO: maybe only applicable to BestOf
    supports_proba: bool
<<<<<<< HEAD
    prepared: bool
=======
    submodel_data: List[SubmodelData]
>>>>>>> 5c3db59a

    def __init__(self, target, mixers: List[BaseMixer], data: EncodedDs, fit: Optional[bool] = True) -> None:
        self.data = data
        self.mixers = mixers
        self.best_index = 0
        self.supports_proba = False
        self.submodel_data = []

    def __call__(self, ds: EncodedDs, args: PredictionArguments) -> pd.DataFrame:
        raise NotImplementedError()<|MERGE_RESOLUTION|>--- conflicted
+++ resolved
@@ -26,11 +26,8 @@
     mixers: List[BaseMixer]
     best_index: int  # @TODO: maybe only applicable to BestOf
     supports_proba: bool
-<<<<<<< HEAD
     prepared: bool
-=======
     submodel_data: List[SubmodelData]
->>>>>>> 5c3db59a
 
     def __init__(self, target, mixers: List[BaseMixer], data: EncodedDs, fit: Optional[bool] = True) -> None:
         self.data = data
