import logging

import numpy as np
import torch
from torch.utils.data import DataLoader

from lightwood.mixers.helpers.default_net import DefaultNet
from lightwood.mixers.helpers.ranger import Ranger
from lightwood.encoders.categorical.onehot import OneHotEncoder
from lightwood.api.gym import Gym
from lightwood.config.config import CONFIG


MAX_LENGTH = 100


class CategoricalAutoEncoder:

    def __init__(self, is_target=False):
        self._pytorch_wrapper = torch.FloatTensor
        self._prepared = False
        self.name = 'Categorical Autoencoder'
        self.net = None
        self.encoder = None
        self.decoder = None
        self.onehot_encoder = OneHotEncoder()
        self.desired_error = 0.01
        self.use_autoencoder = None
        if is_target:
            self.max_encoded_length = None
        else:
            self.max_encoded_length = 100
        self.max_training_time = CONFIG.MAX_ENCODER_TRAINING_TIME

    def _train_callback(self, error, real_buff, predicted_buff):
        logging.info(f'{self.name} reached a loss of {error} while training !')

    def _encoder_targets(self, data):
        oh_encoded_categories = self.onehot_encoder.encode(data)
        target = oh_encoded_categories.cpu().numpy()
        target_indexes = np.where(target > 0)[1]
        targets_c = torch.LongTensor(target_indexes)
        labels = targets_c.to(self.net.device)
        return labels

    def prepare_encoder(self, priming_data):
        random.seed(len(priming_data))

        if self._prepared:
            raise Exception('You can only call "prepare_encoder" once for a given encoder.')

        self.onehot_encoder.prepare_encoder(priming_data)

        input_len = self.onehot_encoder._lang.n_words
        self.use_autoencoder = self.max_encoded_length is not None and input_len > self.max_encoded_length

        if self.use_autoencoder:
            logging.info('Preparing a categorical autoencoder, this might take a while')

            embeddings_layer_len = self.max_encoded_length

            self.net = DefaultNet(ds=None, dynamic_parameters={}, shape=[
                                  input_len, embeddings_layer_len, input_len], selfaware=False)

            criterion = torch.nn.CrossEntropyLoss()
            optimizer = Ranger(self.net.parameters())

            gym = Gym(model=self.net, optimizer=optimizer, scheduler=None, loss_criterion=criterion,
                      device=self.net.device, name=self.name, input_encoder=self.onehot_encoder.encode,
                      output_encoder=self._encoder_targets)

            batch_size = min(200, int(len(priming_data) / 50))

<<<<<<< HEAD
            train_data_loader = DataLoader(list(zip(priming_data, priming_data)), batch_size=batch_size, shuffle=True)
=======
            priming_data_str = [str(x) for x in priming_data]
            train_data_loader = DataLoader(list(zip(priming_data_str,priming_data_str)), batch_size=batch_size, shuffle=True)
>>>>>>> 0e48bbf1
            test_data_loader = None

            best_model, error, training_time = gym.fit(train_data_loader,
                                                       test_data_loader,
                                                       desired_error=self.desired_error,
                                                       max_time=self.max_training_time,
                                                       callback=self._train_callback,
                                                       eval_every_x_epochs=1,
                                                       max_unimproving_models=5)

            self.net = best_model.to(self.net.device)

            modules = [module for module in self.net.modules() if type(
                module) != torch.nn.Sequential and type(module) != DefaultNet]
            self.encoder = torch.nn.Sequential(*modules[0:2])
            self.decoder = torch.nn.Sequential(*modules[2:3])
            logging.info('Categorical autoencoder ready')

        self._prepared = True

    def encode(self, column_data):
        oh_encoded_tensor = self.onehot_encoder.encode(column_data)
        if not self.use_autoencoder:
            return oh_encoded_tensor
        else:
            oh_encoded_tensor = oh_encoded_tensor.to(self.net.device)
            embeddings = self.encoder(oh_encoded_tensor)
            return embeddings

    def decode(self, encoded_data):
        if not self.use_autoencoder:
            return self.onehot_encoder.decode(encoded_data)
        else:
            oh_encoded_tensor = self.decoder(encoded_data)
            oh_encoded_tensor = oh_encoded_tensor.to('cpu')
            decoded_categories = self.onehot_encoder.decode(oh_encoded_tensor)
            return decoded_categories


if __name__ == "__main__":
    # Generate some tests data
    import random
    import string
    from sklearn.metrics import accuracy_score
    import logging

    logging.getLogger().setLevel(logging.DEBUG)

    random.seed(2)
    cateogries = [''.join(random.choices(string.ascii_uppercase + string.digits, k=random.randint(7,8))) for x in range(2000)]
    for i in range(len(cateogries)):
        if i % 10 == 0:
            cateogries[i] = random.randint(1,20)

    priming_data = []
    test_data = []
    for category in cateogries:
        times = random.randint(1, 50)
        for i in range(times):
            priming_data.append(category)
            if i % 3 == 0 or i == 1:
                test_data.append(category)

    random.shuffle(priming_data)
    random.shuffle(test_data)

    enc = CategoricalAutoEncoder()

    enc.prepare_encoder(priming_data)
    encoded_data = enc.encode(test_data)
    decoded_data = enc.decode(encoded_data)

    encoder_accuracy = accuracy_score(list(map(str,test_data)), list(map(str,decoded_data)))
    print(f'Categorical encoder accuracy for: {encoder_accuracy} on testing dataset')
    assert(encoder_accuracy > 0.98)<|MERGE_RESOLUTION|>--- conflicted
+++ resolved
@@ -71,12 +71,9 @@
 
             batch_size = min(200, int(len(priming_data) / 50))
 
-<<<<<<< HEAD
-            train_data_loader = DataLoader(list(zip(priming_data, priming_data)), batch_size=batch_size, shuffle=True)
-=======
             priming_data_str = [str(x) for x in priming_data]
             train_data_loader = DataLoader(list(zip(priming_data_str,priming_data_str)), batch_size=batch_size, shuffle=True)
->>>>>>> 0e48bbf1
+
             test_data_loader = None
 
             best_model, error, training_time = gym.fit(train_data_loader,
