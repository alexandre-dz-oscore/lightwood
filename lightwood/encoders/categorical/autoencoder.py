import random
import logging
import numpy as np
import torch
from torch.utils.data import DataLoader

from lightwood.mixers.helpers.default_net import DefaultNet
from lightwood.mixers.helpers.ranger import Ranger
from lightwood.encoders.categorical.onehot import OneHotEncoder
from lightwood.api.gym import Gym
from lightwood.config.config import CONFIG
from lightwood.encoders.encoder_base import EncoderBase


<<<<<<< HEAD
class CategoricalAutoEncoder:
=======
class CategoricalAutoEncoder(EncoderBase):
>>>>>>> 649ffd28

    def __init__(self, is_target=False, max_encoded_length=100):
        self._pytorch_wrapper = torch.FloatTensor
        self._prepared = False
        self.name = 'Categorical Autoencoder'
        self.net = None
        self.encoder = None
        self.decoder = None
        self.is_target = is_target
        self.onehot_encoder = OneHotEncoder(is_target=self.is_target)
        self.desired_error = 0.01
        self.use_autoencoder = None
        if self.is_target:
            self.max_encoded_length = None
        else:
            self.max_encoded_length = max_encoded_length
        self.max_training_time = 7200

    def _train_callback(self, error, real_buff, predicted_buff):
        logging.info(f'{self.name} reached a loss of {error} while training !')

    def _encoder_targets(self, data):
        oh_encoded_categories = self.onehot_encoder.encode(data)
        target = oh_encoded_categories.cpu().numpy()
        target_indexes = np.where(target > 0)[1]
        targets_c = torch.LongTensor(target_indexes)
        labels = targets_c.to(self.net.device)
        return labels

    def to(self, device, available_devices):
        if self.use_autoencoder:
            self.net = self.net.to(device, available_devices)
        return self

    def prepare_encoder(self, priming_data):
        random.seed(len(priming_data))

        if self._prepared:
            raise Exception('You can only call "prepare_encoder" once for a given encoder.')

        self.onehot_encoder.prepare_encoder(priming_data)

        input_len = self.onehot_encoder._lang.n_words
        self.use_autoencoder = self.max_encoded_length is not None and input_len > self.max_encoded_length

        if self.use_autoencoder:
            logging.info('Preparing a categorical autoencoder, this might take a while')

            embeddings_layer_len = self.max_encoded_length

            self.net = DefaultNet(dynamic_parameters={}, shape=[
                                  input_len, embeddings_layer_len, input_len], selfaware=False)

            criterion = torch.nn.CrossEntropyLoss()
            optimizer = Ranger(self.net.parameters())

            gym = Gym(model=self.net, optimizer=optimizer, scheduler=None, loss_criterion=criterion,
                      device=self.net.device, name=self.name, input_encoder=self.onehot_encoder.encode,
                      output_encoder=self._encoder_targets)

            batch_size = min(200, int(len(priming_data) / 50))

            priming_data_str = [str(x) for x in priming_data]
            train_data_loader = DataLoader(list(zip(priming_data_str,priming_data_str)), batch_size=batch_size, shuffle=True)

            test_data_loader = None

            best_model, error, training_time = gym.fit(train_data_loader,
                                                       test_data_loader,
                                                       desired_error=self.desired_error,
                                                       max_time=self.max_training_time,
                                                       callback=self._train_callback,
                                                       eval_every_x_epochs=1,
                                                       max_unimproving_models=5)

            self.net = best_model.to(self.net.device)

            modules = [module for module in self.net.modules() if type(
                module) != torch.nn.Sequential and type(module) != DefaultNet]
            self.encoder = torch.nn.Sequential(*modules[0:2]).eval()
            self.decoder = torch.nn.Sequential(*modules[2:3]).eval()
            logging.info('Categorical autoencoder ready')

        self._prepared = True

    def encode(self, column_data):
        oh_encoded_tensor = self.onehot_encoder.encode(column_data)
        if not self.use_autoencoder:
            return oh_encoded_tensor
        else:
            with torch.no_grad():
                oh_encoded_tensor = oh_encoded_tensor.to(self.net.device)
                embeddings = self.encoder(oh_encoded_tensor)
                return embeddings

    def decode(self, encoded_data):
        if not self.use_autoencoder:
            return self.onehot_encoder.decode(encoded_data)
        else:
            with torch.no_grad():
                oh_encoded_tensor = self.decoder(encoded_data)
                oh_encoded_tensor = oh_encoded_tensor.to('cpu')
                decoded_categories = self.onehot_encoder.decode(oh_encoded_tensor)
                return decoded_categories


if __name__ == "__main__":
    # Generate some tests data
    import random
    import string
    from sklearn.metrics import accuracy_score

    logging.getLogger().setLevel(logging.DEBUG)

    random.seed(2)
    cateogries = [''.join(random.choices(string.ascii_uppercase + string.digits, k=random.randint(7,8))) for x in range(500)]
    for i in range(len(cateogries)):
        if i % 10 == 0:
            cateogries[i] = random.randint(1,20)

    priming_data = []
    test_data = []
    for category in cateogries:
        times = random.randint(1, 50)
        for i in range(times):
            priming_data.append(category)
            if i % 3 == 0 or i == 1:
                test_data.append(category)

    random.shuffle(priming_data)
    random.shuffle(test_data)

    enc = CategoricalAutoEncoder()
    enc.desired_error = 3

    enc.prepare_encoder(priming_data)
    encoded_data = enc.encode(test_data)
    decoded_data = enc.decode(encoded_data)

    encoder_accuracy = accuracy_score(list(map(str,test_data)), list(map(str,decoded_data)))
    print(f'Categorical encoder accuracy for: {encoder_accuracy} on testing dataset')
    assert(encoder_accuracy > 0.80)<|MERGE_RESOLUTION|>--- conflicted
+++ resolved
@@ -12,11 +12,7 @@
 from lightwood.encoders.encoder_base import EncoderBase
 
 
-<<<<<<< HEAD
-class CategoricalAutoEncoder:
-=======
 class CategoricalAutoEncoder(EncoderBase):
->>>>>>> 649ffd28
 
     def __init__(self, is_target=False, max_encoded_length=100):
         self._pytorch_wrapper = torch.FloatTensor
