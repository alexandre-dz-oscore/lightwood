from __future__ import unicode_literals, print_function, division

from lightwood.encoders.time_series.helpers.rnn_helpers import *
from lightwood.helpers.device import get_devices
from lightwood.encoders.encoder_base import BaseEncoder

import numpy as np
import torch
import torch.nn as nn
from torch import optim


class RnnEncoder(BaseEncoder):

    def __init__(self, encoded_vector_size=4, train_iters=100, stop_on_error=0.01, learning_rate=0.01,
                 is_target=False, ts_n_dims=1):
        super().__init__(is_target)
        self.device, _ = get_devices()
        self._stop_on_error = stop_on_error
        self._learning_rate = learning_rate
        self._encoded_vector_size = encoded_vector_size
        self._train_iters = train_iters  # training epochs
        self._pytorch_wrapper = torch.FloatTensor
        self._encoder = EncoderRNNNumerical(input_size=ts_n_dims, hidden_size=self._encoded_vector_size).to(self.device)
        self._decoder = DecoderRNNNumerical(output_size=ts_n_dims, hidden_size=self._encoded_vector_size).to(self.device)
        self._parameters = list(self._encoder.parameters()) + list(self._decoder.parameters())
        self._optimizer = optim.AdamW(self._parameters, lr=self._learning_rate, weight_decay=1e-4)
        self._criterion = nn.MSELoss()
        self._prepared = False
        self._n_dims = ts_n_dims  # expected dimensionality of time series
        self._max_ts_length = 0
        self._sos = 0.0  # start of sequence for decoding
        self._eos = 0.0  # end of input sequence -- padding value for batches
        self._normalizer = MinMaxNormalizer()

    def to(self, device, available_devices):
        self.device = device
        self._encoder = self._encoder.to(self.device)
        return self

    def prepare_encoder(self, priming_data, feedback_hoop_function=None, batch_size=256):
        """
        The usual, run this on the initial training data for the encoder
        :param priming_data: a list of (self._n_dims)-dimensional time series [[dim1_data], ...]
        :param feedback_hoop_function: [if you want to get feedback on the training process]
        :param batch_size
        :return:
        """
        if self._prepared:
            raise Exception('You can only call "prepare_encoder" once for a given encoder.')

<<<<<<< HEAD
        self._normalizer.fit(priming_data)

        # determine time_series length
        for str_row in priming_data:
            l = len(str_row.split(" "))
            self._max_ts_length = max(l, self._max_ts_length)
=======
        # Convert to array and determine max length:
        for i in range(len(priming_data)):
            # Check and conversion for backwards compatibility while mindsdb_native can still give timeseries as strings
            if isinstance(priming_data[i], str):
                priming_data[i] = priming_data[i].split(' ')
            self._max_ts_length = max(len(priming_data[i]), self._max_ts_length)
>>>>>>> cb110634

        # decrease for small datasets
        if batch_size >= len(priming_data):
            batch_size = len(priming_data) // 2

        self._encoder.train()
        for i in range(self._train_iters):
            average_loss = 0
            data_idx = 0

            while data_idx < len(priming_data):

                # batch building
                data_points = priming_data[data_idx:min(data_idx + batch_size, len(priming_data))]
                batch = []
                for dp in data_points:
                    data_tensor = tensor_from_series(dp, self.device, self._n_dims,
                                                     self._eos, self._max_ts_length,
                                                     self._normalizer)
                    batch.append(data_tensor)

                # shape: (batch_size, timesteps, n_dims)
                batch = torch.cat(batch, dim=0).to(self.device)
                data_idx += batch_size

                # setup loss and optimizer
                steps = batch.shape[1]
                loss = 0
                self._optimizer.zero_grad()

                # encode
                encoder_hidden = self._encoder.initHidden(self.device)
                next_tensor = data_tensor[:, 0, :].unsqueeze(dim=1)  # initial input

                for tensor_i in range(steps - 1):
                    rand = np.random.randint(2)
                    # teach from forward as well as from known tensor alternatively
                    if rand == 1:
                        next_tensor, encoder_hidden = self._encoder.forward(
                            data_tensor[:, tensor_i, :].unsqueeze(dim=1),
                            encoder_hidden)
                    else:
                        next_tensor, encoder_hidden = self._encoder.forward(next_tensor.detach(), encoder_hidden)

                    loss += self._criterion(next_tensor, data_tensor[:, tensor_i + 1, :].unsqueeze(dim=1))

                # decode
                decoder_hidden = encoder_hidden
                next_tensor = torch.full((batch.shape[0], 1, batch.shape[2]), self._sos,
                                         dtype=torch.float32).to(self.device)
                tensor_target = torch.cat([next_tensor, batch], dim=1)  # add SOS token at t=0 to true input

                for tensor_i in range(steps - 1):
                    rand = np.random.randint(2)
                    # teach from forward as well as from known tensor alternatively
                    if rand == 1:
                        next_tensor, decoder_hidden = self._decoder.forward(
                            tensor_target[:, tensor_i, :].unsqueeze(dim=1),
                            decoder_hidden)
                    else:
                        next_tensor, decoder_hidden = self._decoder.forward(next_tensor.detach(), decoder_hidden)

                    loss += self._criterion(next_tensor, tensor_target[:, tensor_i + 1, :].unsqueeze(dim=1))

                average_loss += int(loss)
                loss.backward()
                self._optimizer.step()

            average_loss = average_loss / len(priming_data)

            if average_loss < self._stop_on_error:
                break
            if feedback_hoop_function is not None:
                feedback_hoop_function("epoch [{epoch_n}/{total}] average_loss = {average_loss}".format(
                    epoch_n=i + 1,
                    total=self._train_iters,
                    average_loss=average_loss))

        self._prepared = True

    def _encode_one(self, data, initial_hidden=None, return_next_value=False):
        """
        This method encodes one single row of serial data
        :param data: multidimensional time series as list of lists [[dim1_data], [dim2_data], ...]
                     (dim_data: string with format "x11, x12, ... x1n")
        :param initial_hidden: if you want to encode from an initial hidden state other than 0s
        :param return_next_value:  if you want to return the next value in the time series too

        :return:  either encoded_value or (encoded_value, next_value)
        """
        self._encoder.eval()
        with torch.no_grad():
            # n_timesteps inferred from query
            data_tensor = tensor_from_series(data, self.device, self._n_dims,
                                             self._eos, normalizer=self._normalizer)
            steps = data_tensor.shape[1]
            encoder_hidden = self._encoder.initHidden(self.device)
            encoder_hidden = encoder_hidden if initial_hidden is None else initial_hidden

            next_tensor = None
            for tensor_i in range(steps):
                next_tensor, encoder_hidden = self._encoder.forward(data_tensor[:, tensor_i, :].unsqueeze(dim=0),
                                                                    encoder_hidden)

        if return_next_value:
            return encoder_hidden, next_tensor
        else:
            return encoder_hidden

    def encode(self, column_data, get_next_count=None):
        """
        Encode a list of time series data
        :param column_data: a list of (self._n_dims)-dimensional time series [[dim1_data], ...] to encode
        :param get_next_count: default None, but you can pass a number X and it will return the X following predictions
                               on the series for each ts_data_point in column_data
        :return: a list of encoded time series or if get_next_count !=0 two lists (encoded_values, projected_numbers)
        """

        if not self._prepared:
            raise Exception('You need to call "prepare_encoder" before calling "encode" or "decode".')

        for i in range(len(column_data)):
            # Check and conversion for backwards compatibility while mindsdb_native can still give timeseries as strings
            if isinstance(column_data[i], str):
                column_data[i] = priming_data[i].split(' ')

        ret = []
        next = []

        for val in column_data:
            if get_next_count is None:
                encoded = self._encode_one(val)
            else:
                if get_next_count <= 0:
                    raise Exception('get_next_count must be greater than 0')

                hidden = None
                vector = val

                next_i = []

                for j in range(get_next_count):
                    hidden, next_reading = self._encode_one(vector, initial_hidden=hidden, return_next_value=True)
                    vector = [next_reading]
                    if j == 0:
                        encoded = hidden
                    next_i.append(next_reading)

                next_value = torch.Tensor(self._normalizer.inverse_transform(next_i[0][0].cpu()))
                next.append(next_value)

            ret.append(encoded[0][0].cpu())

        if get_next_count is None:
            return self._pytorch_wrapper(torch.stack(ret))
        else:
            return self._pytorch_wrapper(torch.stack(ret)), self._pytorch_wrapper(torch.stack(next))

    def _decode_one(self, hidden, steps):
        """
        Decodes a single time series from its encoded representation.
        :param hidden: time series embedded representation tensor, with size self._encoded_vector_size
        :param steps: as in decode(), defines how many values to output when reconstructing
        :return: decoded time series list
        """
        self._decoder.eval()
        with torch.no_grad():
            ret = []
            next_tensor = torch.full((1, 1, self._n_dims), self._sos, dtype=torch.float32).to(self.device)
            timesteps = steps if steps else self._max_ts_length
            for _ in range(timesteps):
                next_tensor, hidden = self._decoder.forward(next_tensor, hidden)
                ret.append(next_tensor)
            return torch.stack(ret)

    def decode(self, encoded_data, steps=None):
        """
        Decode a list of embedded multidimensional time series
        :param encoded_data: a list of embeddings [ e1, e2, ...] to be decoded into time series
        :param steps: fixed number of timesteps to reconstruct from each embedding.
        If None, encoder will output the largest length encountered during training.
        :return: a list of reconstructed time series
        """
        if not self._prepared:
            raise Exception('You need to call "prepare_encoder" before calling "encode" or "decode".')

        ret = []
        for _, val in enumerate(encoded_data):
            hidden = torch.unsqueeze(torch.unsqueeze(val, dim=0), dim=0).to(self.device)
            reconstruction = self._decode_one(hidden, steps).cpu().squeeze().T.numpy()
            reconstruction = self._normalizer.inverse_transform(reconstruction.reshape(1, -1))

            ret.append(reconstruction)

        return self._pytorch_wrapper(ret)<|MERGE_RESOLUTION|>--- conflicted
+++ resolved
@@ -49,21 +49,14 @@
         if self._prepared:
             raise Exception('You can only call "prepare_encoder" once for a given encoder.')
 
-<<<<<<< HEAD
-        self._normalizer.fit(priming_data)
-
-        # determine time_series length
-        for str_row in priming_data:
-            l = len(str_row.split(" "))
-            self._max_ts_length = max(l, self._max_ts_length)
-=======
         # Convert to array and determine max length:
         for i in range(len(priming_data)):
             # Check and conversion for backwards compatibility while mindsdb_native can still give timeseries as strings
             if isinstance(priming_data[i], str):
                 priming_data[i] = priming_data[i].split(' ')
-            self._max_ts_length = max(len(priming_data[i]), self._max_ts_length)
->>>>>>> cb110634
+            self._max_ts_length = max(len(priming_data[i][0]), self._max_ts_length)
+
+        self._normalizer.fit(priming_data)
 
         # decrease for small datasets
         if batch_size >= len(priming_data):
@@ -188,7 +181,7 @@
         for i in range(len(column_data)):
             # Check and conversion for backwards compatibility while mindsdb_native can still give timeseries as strings
             if isinstance(column_data[i], str):
-                column_data[i] = priming_data[i].split(' ')
+                column_data[i] = column_data[i].split(' ')
 
         ret = []
         next = []
@@ -254,7 +247,9 @@
         for _, val in enumerate(encoded_data):
             hidden = torch.unsqueeze(torch.unsqueeze(val, dim=0), dim=0).to(self.device)
             reconstruction = self._decode_one(hidden, steps).cpu().squeeze().T.numpy()
-            reconstruction = self._normalizer.inverse_transform(reconstruction.reshape(1, -1))
+            if self._n_dims == 1:
+                reconstruction = reconstruction.reshape(1, -1)
+            reconstruction = self._normalizer.inverse_transform(reconstruction)
 
             ret.append(reconstruction)
 
