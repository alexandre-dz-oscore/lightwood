<<<<<<< HEAD
import logging
import datetime

=======
>>>>>>> 984aa1e2
import torch
import torch.nn as nn
import numpy as np
from sklearn.preprocessing import MinMaxScaler


def tensor_from_series(series, device, n_dims, pad_value, max_len=None, normalizer=None):
    """
    :param series: list of lists, corresponds to time series: [[x1_1, ..., x1_n], [x2_1, ..., x2_n], ...]
                   the series is zero-padded on each axis so that all dimensions have equal length
    :param device: computing device that PyTorch backend uses
    :param n_dims: will zero-pad dimensions until series_dimensions == n_dims
    :param pad_value: value to pad each dimension in the time series, if needed
    :param max_len: length to pad or truncate each time_series
    :return: series as a tensor ready for model consumption, shape (1, ts_length, n_dims)
    """
    if max_len is None:
        max_len = len(series[0]) if isinstance(series, list) else series.shape[1]

    # conversion to float
    if max_len is None:
        max_len = len(series[0]) if isinstance(series, list) else series.shape[1]

    # timestep padding and truncating
    for i in range(len(series)):
        for _ in range(max(0, max_len - len(series[i]))):
            series[i].append(pad_value)
        series[i] = series[i][:max_len]

    # dimension padding
    for _ in range(max(0, n_dims - len(series))):
        series.append([pad_value] * max_len)

<<<<<<< HEAD
    if normalizer:
        float_series = normalizer.transform(np.array(float_series))

    tensor = torch.transpose(torch.tensor(float_series, dtype=torch.float, device=device), 0, 1)
=======
    # normalize and transpose
    if normalizer:
        series = normalizer.transform(np.array(series))
    tensor = torch.transpose(torch.tensor(series, dtype=torch.float, device=device), 0, 1)
>>>>>>> 984aa1e2

    # add batch dimension
    return tensor.view(-1, max_len, n_dims)


class DecoderRNNNumerical(nn.Module):
    def __init__(self, hidden_size, output_size):
        super(DecoderRNNNumerical, self).__init__()
        self.hidden_size = hidden_size
        self.in_activation = nn.Sigmoid()
        self.dropout = nn.Dropout(0.2)
        self.gru = nn.GRU(output_size, hidden_size)
        self.out = nn.Linear(hidden_size, output_size)

    def forward(self, input, hidden):
        output = self.in_activation(input.float())
        output, hidden = self.gru(output, hidden)
        output = self.dropout(output)
        output = self.out(output)
        return output, hidden

    def initHidden(self, device, batch_size=1):
        return torch.zeros(1, batch_size, self.hidden_size, device=device)


class EncoderRNNNumerical(nn.Module):
    def __init__(self,  input_size, hidden_size):
        super(EncoderRNNNumerical, self).__init__()
        self.hidden_size = hidden_size
        self.dropout = nn.Dropout(0.2)
        self.gru = nn.GRU(input_size, hidden_size, batch_first=True)
        self.out = nn.Linear(hidden_size, input_size)

    def forward(self, input, hidden):
        output, hidden = self.gru(input, hidden)
        output = self.dropout(output)
        output = self.out(output)
        return output, hidden

<<<<<<< HEAD
    def initHidden(self, device, batch_size=1):
        return torch.zeros(1, batch_size, self.hidden_size, device=device)
=======
    def initHidden(self, device):
        return torch.zeros(1, 1, self.hidden_size, device=device)
>>>>>>> 984aa1e2


class MinMaxNormalizer:
    def __init__(self, factor=1):
        self.scaler = MinMaxScaler()
        self.factor = factor

    def fit(self, x):
        X = np.array([j for i in x for j in i]).reshape(-1, 1)
        self.scaler.fit(X)

    def transform(self, y):
        return self.scaler.transform(y)

    def fit_transform(self, x):
        self.fit(x)
        return self.transform(x)

    def inverse_transform(self, y):
<<<<<<< HEAD
        return self.scaler.inverse_transform(y)


class DateNormalizer:
    def __init__(self, factor=1):
        self.fields = ['year', 'month', 'day', 'hour', 'minute', 'second']
        self.constants = {'year': 3000, 'seasonality': 53, 'month': 12,
                          'day': 31, 'hour': 24, 'minute': 60, 'second': 60}
        self.factor = factor

    def normalize_date(self, date):
        norms = []
        for f in self.fields:
            norms.append(getattr(date, f) / self.constants[f])
        return np.array([(np.sin(n), np.cos(n)) for n in norms]).flatten()

    def denormalize_date(self, date):
        arr = []
        for i in range(len(self.fields)):
            sin = date[2*i:2*i+1]
            n = np.round(np.arcsin(sin) * self.constants[self.fields[i]])
            arr.append(n)
        return datetime.datetime(*arr)

    def transform(self, y):
        """
        :param y: pd.df column with datetime objects
        :return: numpy array of shape (N, 2*len(self.fields))
        """
        tmp = y.map(self.normalize_date).values
        out = np.zeros((tmp.shape[0], tmp[0].shape[0]))
        for i in range(out.shape[0]):
            out[i, :] = tmp[i]

        return out

    def inverse_transform(self, y):
        """
        :param y: numpy array of shape (N, 2*len(self.fields))
        :return: array with datetime objects, shape (N,)
        """
        out = np.apply_along_axis(self.denormalize_date, 1, y)
        return out
=======
        return self.scaler.inverse_transform(y)
>>>>>>> 984aa1e2
<|MERGE_RESOLUTION|>--- conflicted
+++ resolved
@@ -1,9 +1,4 @@
-<<<<<<< HEAD
-import logging
 import datetime
-
-=======
->>>>>>> 984aa1e2
 import torch
 import torch.nn as nn
 import numpy as np
@@ -37,17 +32,10 @@
     for _ in range(max(0, n_dims - len(series))):
         series.append([pad_value] * max_len)
 
-<<<<<<< HEAD
-    if normalizer:
-        float_series = normalizer.transform(np.array(float_series))
-
-    tensor = torch.transpose(torch.tensor(float_series, dtype=torch.float, device=device), 0, 1)
-=======
     # normalize and transpose
     if normalizer:
         series = normalizer.transform(np.array(series))
     tensor = torch.transpose(torch.tensor(series, dtype=torch.float, device=device), 0, 1)
->>>>>>> 984aa1e2
 
     # add batch dimension
     return tensor.view(-1, max_len, n_dims)
@@ -87,13 +75,8 @@
         output = self.out(output)
         return output, hidden
 
-<<<<<<< HEAD
     def initHidden(self, device, batch_size=1):
         return torch.zeros(1, batch_size, self.hidden_size, device=device)
-=======
-    def initHidden(self, device):
-        return torch.zeros(1, 1, self.hidden_size, device=device)
->>>>>>> 984aa1e2
 
 
 class MinMaxNormalizer:
@@ -113,7 +96,6 @@
         return self.transform(x)
 
     def inverse_transform(self, y):
-<<<<<<< HEAD
         return self.scaler.inverse_transform(y)
 
 
@@ -156,7 +138,4 @@
         :return: array with datetime objects, shape (N,)
         """
         out = np.apply_along_axis(self.denormalize_date, 1, y)
-        return out
-=======
-        return self.scaler.inverse_transform(y)
->>>>>>> 984aa1e2
+        return out