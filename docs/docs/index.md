

Lightwood is a Pytorch based framework with two objectives:

- Make it so simple that you can build predictive models with a line of code.
- Make it so flexible that you can change and customize everything.

Lightwood was inspired on [Keras](https://keras.io/)+[Ludwig](https://github.com/uber/ludwig) but runs on Pytorch and gives you full control of what you can do.


## Installing Lightwood

```bash
pip3 install  --no-cache-dir lightwood
```

<<<<<<< HEAD
If this fails, please report the bug on github and try installing the current master branch:

```bash
git clone git@github.com:mindsdb/lightwood.git;
cd lightwood;
pip3 install --no-cache-dir -e .
```

**Please note that, depending on your os and python setup, you might want to use `pip` instead of `pip3`, so please try the commands with `pip` if the ones above fail**

You would need python 3.6 or higher.
=======
You would need a python 3.5 or higher.
>>>>>>> b03b2a66

Note on MacOS, you need to install libomp:

```bash
brew install libomp
```


## Quick example

<<<<<<< HEAD
Asume that you have a training file (sensor_data.csv) such as this one.
=======
Assume that you have a training file (sensor_data.csv) such as this one. 
>>>>>>> b03b2a66

| sensor1  | sensor2 | sensor3 |
|----|----|----|
|  1 | -1 | -1 |
| 0  | 1  | 0  |
| -1 | -1 | 1  |
| 1  | 0  | 0  |
| 0  | 1  | 0  |
| -1 | 1  | -1 |
| 0  | 0  | 0  |
| -1 | -1 | 1  |
| 1  | 0  | 0  |

And you would like to learn to predict the values of *sensor3* given the readings in *sensor1* and *sensor2*.

### Learn

You can train a Predictor as follows:

```python
from lightwood import Predictor
import pandas

sensor3_predictor = Predictor(output=['sensor3'])
sensor3_predictor.learn(from_data=pandas.read_csv('sensor_data.csv'))

```

### Predict

You can now be given new readings from *sensor1* and *sensor2* predict what *sensor3* will be.

```python

prediction = sensor3_predictor.predict(when={'sensor1':1, 'sensor2':-1})
print(prediction)
```

Of course, that example was just the tip of the iceberg, please read about the main concepts of lightwood, [the API](API.md) and then jump into examples.<|MERGE_RESOLUTION|>--- conflicted
+++ resolved
@@ -14,7 +14,6 @@
 pip3 install  --no-cache-dir lightwood
 ```
 
-<<<<<<< HEAD
 If this fails, please report the bug on github and try installing the current master branch:
 
 ```bash
@@ -25,10 +24,7 @@
 
 **Please note that, depending on your os and python setup, you might want to use `pip` instead of `pip3`, so please try the commands with `pip` if the ones above fail**
 
-You would need python 3.6 or higher.
-=======
-You would need a python 3.5 or higher.
->>>>>>> b03b2a66
+You need python 3.6 or higher.
 
 Note on MacOS, you need to install libomp:
 
@@ -39,11 +35,7 @@
 
 ## Quick example
 
-<<<<<<< HEAD
-Asume that you have a training file (sensor_data.csv) such as this one.
-=======
-Assume that you have a training file (sensor_data.csv) such as this one. 
->>>>>>> b03b2a66
+Assume that you have a training file (sensor_data.csv) such as this one.
 
 | sensor1  | sensor2 | sensor3 |
 |----|----|----|
